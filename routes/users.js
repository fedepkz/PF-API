var express = require("express");
var router = express.Router();
const data = require("../data/users");
const auth = require("../middleware/auth");
const joi = require("joi");

//PODRÍA MODIFICARSE PARA OBTENER TODOS LOS CONTACTOS DE UN USUARIO
/* GET users listing. */
// api/users/
// investigar como recibir el token desde el front, y luego volver a colocar "auth"
router.get("/", auth, async function (req, res, next) {
  const users = await data.getAllUsers();
  res.send(users);
});

//AGREGAR USER
router.post("/", async (req, res) => {
  const schemaPost = joi.object({
    name: joi.string().pattern(new RegExp("^[a-zA-Z]{3,30}$")).required(),
    lastname: joi.string().pattern(new RegExp("^[a-zA-Z]{3,30}$")).required(),
    date: joi.date().max("now").required(),
    email: joi.string().email({ minDomainSegments: 2, tlds: true }).required(),
    password: joi.string().alphanum().min(6).required(),
    state: joi.required(),
  });
  console.log(schemaPost)
  const result = schemaPost.validate(req.body);
  
  if (result.error) {
    res.status(400).send(result.error.details[0].message);
  } else if (!(await data.getUserByEmail(req.body.email))) {
    let user = req.body;
    await data.addUser(user);
    res.send(result);
  } else {
    let error = new Error("el email ya se encuentra registrado");
    res.status(400).send(error.message);
  }
});

//FIND
router.get("/:id", async (req, res) => {
  try {
    const user = await data.getUser(req.params.id);
    if (user) {
      res.json(user);
    } else {
      res.status(404).send("Usuario no encontrado");
    }
  } catch (error) {
    console.log(error);
  }
});

//LOGIN
router.post("/login", async (req, res) => {
  try {
    let email = req.body.email.toLowerCase();
    const user = await data.login(email, req.body.password);
    const token = data.generateAuthToken(user);
    console.log(token);
    res.send({ user, token });
  } catch (error) {
    res.status(401).send(error.message);
  }
});

//AGREGAR CONTACTO
router.post("/:id/addContact", auth, async (req, res) => {
  const result = await data.addContact(req.params.id, req.body.email);
  res.send(result);
});

//UPDATE
//volver a agregar auth
router.put("/:id", auth, async (req, res) => {
  const schemaUpdate = joi.object({
<<<<<<< HEAD
    _id: joi.required(),
    name: joi.string().pattern(new RegExp("^[a-zA-Z]{3,30}$")).required(),
    lastname: joi.string().pattern(new RegExp("^[a-zA-Z]{3,30}$")).required(),
    email:joi.string().email({ minDomainSegments: 2, tlds: true }).required(),
    password: joi.required(),
    state:joi.required(),
    contactos:joi.required()
  });
  const result = schemaUpdate.validate(req.body);
  if (result.error) {    
    res.status(400).send(result.error.details[0].message);
  } else {
    let user = req.body;  
=======
    email: joi.string().email({ minDomainSegments: 2, tlds: true }).required(),
    password: joi.string().alphanum().min(6).required(),
    state: joi.required(),
    contactos: joi.required(),
  });
  const result = schemaUpdate.validate(req.body);
  if (result.error) {
    res.status(400).send(result.error.details[0].message);
  } else {
    let user = req.body;
    user._id = req.params.id;
>>>>>>> 1bc250b8
    user = await data.updateUser(user);
    res.json(user);
  }
});
//DELETE
router.delete("/:id", async (req, res) => {
  const user = await data.getUser(req.params.id);
  if (!user) {
    res.status(404).send("Usuario no encontrado");
  } else {
    data.deleteUser(req.params.id);
    res.status(200).send("Usuario eliminado");
  }
});

module.exports = router;<|MERGE_RESOLUTION|>--- conflicted
+++ resolved
@@ -75,7 +75,6 @@
 //volver a agregar auth
 router.put("/:id", auth, async (req, res) => {
   const schemaUpdate = joi.object({
-<<<<<<< HEAD
     _id: joi.required(),
     name: joi.string().pattern(new RegExp("^[a-zA-Z]{3,30}$")).required(),
     lastname: joi.string().pattern(new RegExp("^[a-zA-Z]{3,30}$")).required(),
@@ -89,19 +88,6 @@
     res.status(400).send(result.error.details[0].message);
   } else {
     let user = req.body;  
-=======
-    email: joi.string().email({ minDomainSegments: 2, tlds: true }).required(),
-    password: joi.string().alphanum().min(6).required(),
-    state: joi.required(),
-    contactos: joi.required(),
-  });
-  const result = schemaUpdate.validate(req.body);
-  if (result.error) {
-    res.status(400).send(result.error.details[0].message);
-  } else {
-    let user = req.body;
-    user._id = req.params.id;
->>>>>>> 1bc250b8
     user = await data.updateUser(user);
     res.json(user);
   }
