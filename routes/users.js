var express = require("express");
var router = express.Router();
const data = require("../data/users");
const auth = require("../middleware/auth");
const joi = require("joi");

/**
 * @swagger
 * components:
 *  schemas:
 *    User:
 *      type: object
 *      required:
 *        - name
 *      properties:
 *        id:
 *          type: string
 *          description: The auto-generated id of the user
 *        firstname:
 *          type: string
 *          description: The user firstname
 *        lastname:
 *          type: string
 *          description: The user lastname
 *        date:
 *          type: string
 *          description: The user birth date
 *        email:
 *          type: string
 *          description: The user email
 *        password:
 *          type: string
 *          description: The user password
 *        state:
 *          type: string
 *          description: The user Health State            
 */


/**
 * @swagger
 * tags:
 *    name: Users
 *    description: The Covid Alert managing Users API  
 */

/**
 * @swagger
 * /api/users:
 *  get:
 *    summary: Get all users
 *    tags: [Users]
 *    responses:
 *      200:
 *        description: A list of users.
 *        content:
 *          application/json:
 *            schema:
 *              type: array
 *              items:
 *                $ref: '#/components/schemas/User'
 */
router.get("/", auth, async function (req, res, next) {
  const users = await data.getAllUsers();
  res.send(users);
});

/**
 * @swagger
 * /api/users/{id}:
 *  get:
 *    summary: Get user by id
 *    tags: [Users]
 *    parameters:
 *      - in: path
 *        name: id
 *        schema:
 *          type: string
 *        required: true
 *        description: The user id
 *    responses:
 *      200:
 *        description: The user description by id
 *        contents:
 *          application/json:
 *            schema:
 *              $ref: '#/components/schemas/User'
 *      404:
 *        description: The user was not found
 */
router.get("/:id", auth, async (req, res) => {
  try {
    const user = await data.getUser(req.params.id);
    if (user) {
      res.json(user);
    } else {
      res.status(404).send("Usuario no encontrado");
    }
  } catch (error) {
    console.log(error);
  }
});

/**
 * @swagger
  * /api/users:
  *   post:
  *     summary: Create a new user
  *     tags: [Users]
  *     requestBody:
  *       required: true
  *       content:
  *        application/json:
  *           schema:
  *             $ref: '#/components/schemas/User'
  *     responses:
  *       200:
  *         description: The user was successfully created
  *         content:
  *          application/json:
  *             schema:
  *               $ref: '#/components/schemas/User'
  *       400:
  *         description: You need permissions
 */
router.post("/", async (req, res) => {
  const schemaPost = joi.object({
    name: joi.string().pattern(new RegExp("^[a-zA-Z]{3,30}$")).required(),
    lastname: joi.string().pattern(new RegExp("^[a-zA-Z]{3,30}$")).required(),
    date: joi.date().max("now").required(),
    email: joi.string().email({ minDomainSegments: 2, tlds: true }).required(),
    password: joi.string().alphanum().min(6).required(),
    state: joi.required(),
  });
<<<<<<< HEAD
=======

>>>>>>> 1b88f25c
  const result = schemaPost.validate(req.body);

  if (result.error) {
    res.status(400).send(result.error.details[0].message);
  } else if (!(await data.getUserByEmail(req.body.email))) {
    let user = req.body;
    await data.addUser(user);
    res.send(result);
  } else {
    let error = new Error("el email ya se encuentra registrado");
    res.status(400).send(error.message);
  }
});

/**
 * @swagger
 * /api/users/meetings/{id}:
 *  get:
 *    summary: Get all meetings by id
 *    tags: [Users]
 *    parameters:
 *      - in: path
 *        name: id
 *        schema:
 *          type: string
 *        required: true
 *        description: The user id
 *    responses:
 *      200:
 *        description: The meetings by user id
 *        contents:
 *          application/json:
 *            schema:
 *              $ref: '#/components/schemas/Meeting'
 *      404:
 *        description: The meetings was not found
 */
router.get("/meetings/:id", auth, async (req, res) => {
  try {
    const meetings = await data.getMeetingsById(req.params.id);
    res.json(meetings)
  } catch (error) {
    console.log(error);
  }
});

/**
 * @swagger
  * /api/users/login:
  *   post:
  *     summary: Login 
  *     tags: [Users]
  *     requestBody:
  *       required: true
  *       content:
  *        application/json:
  *           schema:
  *             type: object
  *             properties:
  *               email:
  *                 type: string
  *               name:
  *                 type: string
  *     responses:
  *       200:
  *         description: Access Granted
  *         content:
  *          application/json:
  *             schema:
  *               $ref: '#/components/schemas/User'
  *       401:
  *         description: Account or Password missmatch
 */
router.post("/login", async (req, res) => {
  try {
    let email = req.body.email.toLowerCase();
    const user = await data.login(email, req.body.password);
    const token = data.generateAuthToken(user);
    console.log(email + " "+ user +" "+ token)
    console.log(token);
    res.send({ user, token });
  } catch (error) {
    res.status(401).send(error.message);
  }
});

// //AGREGAR CONTACTO
// router.post("/:id/addContact", auth, async (req, res) => {
//   const result = await data.addContact(req.params.id, req.body.email);
//   res.send(result);
// });


/**
 * @swagger
 * /api/users/{id}:
 *  put:
 *    summary: Update the user by id
 *    tags: [Users]
 *    parameters:
 *      - in: path
 *        name: id
 *        schema:
 *          type: string
 *        required: true
 *        description: The user id
 *    requestBody:
 *       required: true  
 *       content:
 *        application/json:
 *           schema: 
 *            $ref: '#/components/schemas/User'
 *    responses:
 *      200:
 *        description: The user was updated
 *        contents:
 *          application/json:
 *            schema:
 *              $ref: '#/components/schemas/User'
 *      404:
 *        description: The user was not found
 */
router.put("/:id", auth, async (req, res) => {
  const schemaUpdate = joi.object({
    name: joi.string().pattern(new RegExp("^[a-zA-Z]{3,30}$")).required(),
    lastname: joi.string().pattern(new RegExp("^[a-zA-Z]{3,30}$")).required(),
    email:joi.string().email({ minDomainSegments: 2, tlds: true }).required(),
    password: joi.required(),
    state:joi.required(),
    contactos:joi.required()
  });
  const result = schemaUpdate.validate(req.body);
  if (result.error) {    
    res.status(400).send(result.error.details[0].message);
  } else {
    let user = req.body;  
    user = await data.updateUser(user);
    res.json(user);
  }
});

/**
 * @swagger
 * /api/users/{id}:
 *  delete:
 *    summary: remove the user by id
 *    tags: [Users]
 *    parameters:
 *      - in: path
 *        name: id
 *        schema:
 *          type: string
 *        required: true
 *        description: The user id
 *    responses:
 *      200:
 *        description: The user was deleted
 *        contents:
 *          application/json:
 *            schema:
 *              $ref: '#/components/schemas/User'
 *      404:
 *        description: The user was not found
 */
router.delete("/:id", auth, async (req, res) => {
  const user = await data.getUser(req.params.id);
  if (!user) {
    res.status(404).send("Usuario no encontrado");
  } else {
    data.deleteUser(req.params.id);
    res.status(200).send("Usuario eliminado");
  }
});

module.exports = router;<|MERGE_RESOLUTION|>--- conflicted
+++ resolved
@@ -132,10 +132,6 @@
     password: joi.string().alphanum().min(6).required(),
     state: joi.required(),
   });
-<<<<<<< HEAD
-=======
-
->>>>>>> 1b88f25c
   const result = schemaPost.validate(req.body);
 
   if (result.error) {
