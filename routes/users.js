--- conflicted
+++ resolved
@@ -25,11 +25,7 @@
   });
   console.log(schemaPost)
   const result = schemaPost.validate(req.body);
-<<<<<<< HEAD
-  console.log(result)
-=======
-
->>>>>>> 47691a13
+  
   if (result.error) {
     res.status(400).send(result.error.details[0].message);
   } else if (!(await data.getUserByEmail(req.body.email))) {
