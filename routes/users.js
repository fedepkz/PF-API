--- conflicted
+++ resolved
@@ -21,12 +21,7 @@
     date: joi.date().max("now").required(),
     email: joi.string().email({ minDomainSegments: 2, tlds: true }).required(),
     password: joi.string().alphanum().min(6).required(),
-<<<<<<< HEAD
-    state:joi.required(),
-=======
-    age: joi.number().integer().min(18).max(120).required(),
-    state: joi.required(),
->>>>>>> 78f8fb2f
+    state: joi.required()
   });
   const result = schemaPost.validate(req.body);
   if (result.error) {
