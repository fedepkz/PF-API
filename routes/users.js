var express = require("express");
var router = express.Router();
const data = require("../data/users");
const auth = require("../middleware/auth");
const joi = require("joi");

//PODRÍA MODIFICARSE PARA OBTENER TODOS LOS CONTACTOS DE UN USUARIO
/* GET users listing. */
// api/users/
// investigar como recibir el token desde el front, y luego volver a colocar "auth"
<<<<<<< HEAD
router.get("/", async function (req, res, next) {
=======
router.get('/', auth, async function(req, res, next) {
>>>>>>> c1516b22
  const users = await data.getAllUsers();
  res.send(users);
});

//AGREGAR USER
router.post("/", async (req, res) => {
  const schemaPost = joi.object({
    name: joi.string().pattern(new RegExp("^[a-zA-Z]{3,30}$")).required(),
    lastName: joi.string().pattern(new RegExp("^[a-zA-Z]{3,30}$")).required(),
    email: joi.string().email({ minDomainSegments: 2, tlds: true }).required(),
    password: joi.string().alphanum().min(6).required(),
    age: joi.number().integer().min(18).max(120).required(),
    state: joi.required(),
  });
  const result = schemaPost.validate(req.body);
  if (result.error) {
    res.status(400).send(result.error.details[0].message);
  } else if (!(await data.getUserByEmail(req.body.email))) {
    let user = req.body;
    await data.addUser(user);
    res.send(result);
  } else {
    let error = new Error("el email ya se encuentra registrado");
    res.status(400).send(error.message);
  }
});

//FIND
router.get("/:id", async (req, res) => {
  try {
    const user = await data.getUser(req.params.id);
    if (user) {
      res.json(user);
    } else {
      res.status(404).send("Usuario no encontrado");
    }
  } catch (error) {
    console.log(error);
  }
});

//LOGIN
router.post("/login", async (req, res) => {
  try {
    const user = await data.login(req.body.email, req.body.password);
    const token = data.generateAuthToken(user);
    console.log(token);
    res.send({ user, token });
  } catch (error) {
    res.status(401).send(error.message);
  }
});

//AGREGAR CONTACTO
router.post("/:id/addContact", auth, async (req, res) => {
  const result = await data.addContact(req.params.id, req.body.email);
  res.send(result);
});

//UPDATE
router.post("/:id", auth, async (req, res) => {
  const schemaUpdate = joi.object({
    email: joi.string().email({ minDomainSegments: 2, tlds: true }),
    password: joi.string().alphanum().min(6),
    repeat_password: Joi.ref("password"),
    state: joi.required(),
  });
  const result = schemaUpdate.validate(req.body);

  if (result.error) {
    res.status(400).send(result.error.details[0].message);
  } else {
    let user = req.body;
    user._id = req.params.id;
    user = await data.updateUser(user);
    res.json(user);
  }
});
//DELETE
router.delete("/:id", async (req, res) => {
  const user = await data.getUser(req.params.id);
  if (!user) {
    res.status(404).send("Usuario no encontrado");
  } else {
    data.deleteUser(req.params.id);
    res.status(200).send("Usuario eliminado");
  }
});

module.exports = router;<|MERGE_RESOLUTION|>--- conflicted
+++ resolved
@@ -8,11 +8,7 @@
 /* GET users listing. */
 // api/users/
 // investigar como recibir el token desde el front, y luego volver a colocar "auth"
-<<<<<<< HEAD
-router.get("/", async function (req, res, next) {
-=======
 router.get('/', auth, async function(req, res, next) {
->>>>>>> c1516b22
   const users = await data.getAllUsers();
   res.send(users);
 });
